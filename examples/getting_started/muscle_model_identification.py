import pickle
import os
from cocofest import (
    DingModelFrequencyParameterIdentification,
    DingModelFrequency,
    IvpFes,
)

from bioptim import Shooting, SolutionIntegrator, Solution
import matplotlib.pyplot as plt

# Example n°1 : Identification of the parameters of the Ding model with the frequency method for experimental data
"""
ocp = DingModelFrequencyParameterIdentification(
    model=DingModelFrequency,
    force_model_data_path=["data/biceps_force.pkl"],
    force_model_identification_method="full",
    force_model_identification_with_average_method_initial_guess=True,
    use_sx=True,
)

a_rest, km_rest, tau1_rest, tau2 = ocp.force_model_identification()
print("a_rest : ", a_rest, "km_rest : ", km_rest, "tau1_rest : ", tau1_rest, "tau2 : ", tau2)
"""

# Example n°2 : Identification of the parameters of the Ding model with the frequency method for simulated data
# --- Simulating data --- #
# This problem was build to be integrated and has no objectives nor parameter to optimize.
# Therefore, the flag for_optimal_control is set to False.
<<<<<<< HEAD
problem = FunctionalElectricStimulationOptimalControlProgram(
    model=DingModelFrequency(),
=======
ivp = IvpFes(
    model=DingModelFrequency(with_fatigue=False),
>>>>>>> 6f964c7b
    n_stim=10,
    n_shooting=10,
    final_time=1,
    use_sx=True,
)

# Creating the solution from the initial guess
sol_from_initial_guess = Solution.from_initial_guess(ivp, [ivp.x_init, ivp.u_init, ivp.p_init, ivp.s_init])

# Integrating the solution
result = sol_from_initial_guess.integrate(
    shooting_type=Shooting.SINGLE, integrator=SolutionIntegrator.OCP, merge_phases=True
)

force = result.states["F"].tolist()
time = [result.time.tolist()]
stim_temp = [0 if i == 0 else result.ocp.nlp[i].tf for i in range(len(result.ocp.nlp))]
stim = [sum(stim_temp[: i + 1]) for i in range(len(stim_temp))]

dictionary = {
    "time": time,
    "biceps": force,
    "stim_time": stim,
}

pickle_file_name = "../data/temp_identification_simulation.pkl"
with open(pickle_file_name, "wb") as file:
    pickle.dump(dictionary, file)

ocp = DingModelFrequencyParameterIdentification(
    model=DingModelFrequency,
    force_model_data_path=[pickle_file_name],
    force_model_identification_method="full",
    force_model_identification_with_average_method_initial_guess=False,
    n_shooting=10,
    use_sx=True,
)

a_rest, km_rest, tau1_rest, tau2 = ocp.force_model_identification()
print("a_rest : ", a_rest, "km_rest : ", km_rest, "tau1_rest : ", tau1_rest, "tau2 : ", tau2)

identified_model = DingModelFrequency()
identified_model.a_rest = a_rest
identified_model.km_rest = km_rest
identified_model.tau1_rest = tau1_rest
identified_model.tau2 = tau2

identified_force_list = []
identified_time_list = []

ivp_from_identification = IvpFes(
    model=identified_model,
    n_stim=10,
    n_shooting=100,
    final_time=1,
    use_sx=True,
)

# Creating the solution from the initial guess
identified_sol_from_initial_guess = Solution.from_initial_guess(
    ivp_from_identification,
    [
        ivp_from_identification.x_init,
        ivp_from_identification.u_init,
        ivp_from_identification.p_init,
        ivp_from_identification.s_init,
    ],
)

# Integrating the solution
identified_result = identified_sol_from_initial_guess.integrate(
    shooting_type=Shooting.SINGLE, integrator=SolutionIntegrator.OCP, merge_phases=True
)

identified_time = identified_result.time.tolist()
identified_force = identified_result.states["F"][0]

(
    pickle_time_data,
    pickle_stim_apparition_time,
    pickle_muscle_data,
    pickle_discontinuity_phase_list,
) = DingModelFrequencyParameterIdentification.full_data_extraction([pickle_file_name])

# Plotting the identification result
plt.title("Force state result")
plt.plot(pickle_time_data, pickle_muscle_data, color="blue", label="simulated")
plt.plot(identified_time, identified_force, color="red", label="identified")
plt.xlabel("time (s)")
plt.ylabel("force (N)")

plt.annotate("a_rest : ", xy=(0.7, 0.25), xycoords="axes fraction", color="black")
plt.annotate("km_rest : ", xy=(0.7, 0.20), xycoords="axes fraction", color="black")
plt.annotate("tau1_rest : ", xy=(0.7, 0.15), xycoords="axes fraction", color="black")
plt.annotate("tau2 : ", xy=(0.7, 0.10), xycoords="axes fraction", color="black")

plt.annotate(str(round(a_rest, 5)), xy=(0.78, 0.25), xycoords="axes fraction", color="red")
plt.annotate(str(round(km_rest, 5)), xy=(0.78, 0.20), xycoords="axes fraction", color="red")
plt.annotate(str(round(tau1_rest, 5)), xy=(0.78, 0.15), xycoords="axes fraction", color="red")
plt.annotate(str(round(tau2, 5)), xy=(0.78, 0.10), xycoords="axes fraction", color="red")

plt.annotate(str(3009), xy=(0.85, 0.25), xycoords="axes fraction", color="blue")
plt.annotate(str(0.103), xy=(0.85, 0.20), xycoords="axes fraction", color="blue")
plt.annotate(str(0.050957), xy=(0.85, 0.15), xycoords="axes fraction", color="blue")
plt.annotate(str(0.060), xy=(0.85, 0.10), xycoords="axes fraction", color="blue")

# --- Delete the temp file ---#
os.remove(f"../data/temp_identification_simulation.pkl")

plt.legend()
plt.show()


# Example n°3 : Identification of the fatigue model parameters based on the Ding model
# with the frequency method for simulated data
# /!\ This example is not working yet because it is too heavy to compute /!\
"""
# --- Simulating data --- #
ocp = DingModelFrequencyParameterIdentification(
    model=DingModelFrequency,
    fatigue_model_data_path=["../data/simulated_fatigue_trial.pkl"],
    a_rest=DingModelFrequency().a_rest,
    km_rest=DingModelFrequency().km_rest,
    tau1_rest=DingModelFrequency().tau1_rest,
    tau2=DingModelFrequency().tau2,
    n_shooting=5,
    use_sx=True,
)

alpha_a, alpha_km, alpha_tau1, tau_fat = ocp.fatigue_model_identification()
print("alpha_a : ", alpha_a, "alpha_km : ", alpha_km, "alpha_tau1 : ", alpha_tau1, "tau_fat : ", tau_fat)
"""<|MERGE_RESOLUTION|>--- conflicted
+++ resolved
@@ -27,13 +27,8 @@
 # --- Simulating data --- #
 # This problem was build to be integrated and has no objectives nor parameter to optimize.
 # Therefore, the flag for_optimal_control is set to False.
-<<<<<<< HEAD
-problem = FunctionalElectricStimulationOptimalControlProgram(
-    model=DingModelFrequency(),
-=======
 ivp = IvpFes(
     model=DingModelFrequency(with_fatigue=False),
->>>>>>> 6f964c7b
     n_stim=10,
     n_shooting=10,
     final_time=1,
