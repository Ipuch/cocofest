import time

import pickle

from bioptim import Solution, Shooting, SolutionIntegrator
from cocofest import (
<<<<<<< HEAD
    DingModelFrequencyWithFatigue,
    FunctionalElectricStimulationOptimalControlProgram,
    build_initial_guess_from_ocp,
=======
    DingModelFrequency,
    IvpFes,
>>>>>>> 6f964c7b
)


# This is a sensitivity analysis, the associated graphs are available in the summation_truncation_graph example.

counter = 0
min_stim = 1
max_stim = 101
nb = int((max_stim - min_stim) ** 2 / 2 + (max_stim - min_stim) / 2) * 3
node_shooting = 1000
for mode in ["Single", "Doublet", "Triplet"]:
    total_results = []
    results_per_frequency = []
    computations_time = []
    parameter_list = []
    if mode == "Single":
        coefficient = 1
    elif mode == "Doublet":
        coefficient = 2
    elif mode == "Triplet":
        coefficient = 3
    else:
        raise RuntimeError("Mode not recognized")
    for i in range(min_stim, max_stim):
        n_stim = i * coefficient
        for j in range(1, i + 1):
            temp_node_shooting = int(node_shooting / n_stim)
            start_time = time.time()
<<<<<<< HEAD
            problem = FunctionalElectricStimulationOptimalControlProgram(
                model=DingModelFrequencyWithFatigue(sum_stim_truncation=j),
=======
            ivp = IvpFes(
                model=DingModelFrequency(with_fatigue=True, sum_stim_truncation=j),
>>>>>>> 6f964c7b
                n_stim=n_stim,
                n_shooting=temp_node_shooting,
                final_time=1,
                pulse_mode=mode,
                use_sx=True,
            )

            # Creating the solution from the initial guess
            sol_from_initial_guess = Solution.from_initial_guess(ivp, [ivp.x_init, ivp.u_init, ivp.p_init, ivp.s_init])

            # Integrating the solution
            result = sol_from_initial_guess.integrate(
                shooting_type=Shooting.SINGLE, integrator=SolutionIntegrator.OCP, merge_phases=True
            )
            computations_time.append(time.time() - start_time)
            results_per_frequency.append(result.states["F"][0][-1])
            parameter_list.append([i, j])
            counter += 1
            print("currently : " + str(counter) + "/" + str(nb))
        total_results.append(results_per_frequency)
        results_per_frequency = []

    dictionary = {
        "parameter_list": parameter_list,
        "total_results": total_results,
        "computations_time": computations_time,
    }

    if mode == "Single":
        with open("truncation_single.pkl", "wb") as file:
            pickle.dump(dictionary, file)
    elif mode == "Doublet":
        with open("truncation_doublet.pkl", "wb") as file:
            pickle.dump(dictionary, file)
    elif mode == "Triplet":
        with open("truncation_triplet.pkl", "wb") as file:
            pickle.dump(dictionary, file)<|MERGE_RESOLUTION|>--- conflicted
+++ resolved
@@ -4,14 +4,8 @@
 
 from bioptim import Solution, Shooting, SolutionIntegrator
 from cocofest import (
-<<<<<<< HEAD
-    DingModelFrequencyWithFatigue,
-    FunctionalElectricStimulationOptimalControlProgram,
-    build_initial_guess_from_ocp,
-=======
     DingModelFrequency,
     IvpFes,
->>>>>>> 6f964c7b
 )
 
 
@@ -40,13 +34,8 @@
         for j in range(1, i + 1):
             temp_node_shooting = int(node_shooting / n_stim)
             start_time = time.time()
-<<<<<<< HEAD
-            problem = FunctionalElectricStimulationOptimalControlProgram(
-                model=DingModelFrequencyWithFatigue(sum_stim_truncation=j),
-=======
             ivp = IvpFes(
                 model=DingModelFrequency(with_fatigue=True, sum_stim_truncation=j),
->>>>>>> 6f964c7b
                 n_stim=n_stim,
                 n_shooting=temp_node_shooting,
                 final_time=1,
